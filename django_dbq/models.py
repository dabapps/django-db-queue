from django.db import models
from django.utils.module_loading import import_string
from django_dbq.tasks import get_next_task_name, get_failure_hook_name, get_creation_hook_name
from jsonfield import JSONField
from model_utils import Choices
import datetime
import logging
import uuid

try:
    from django.db.models import UUIDField
except ImportError:
    from django_dbq.fields import UUIDField


logger = logging.getLogger(__name__)


DELETE_JOBS_AFTER_HOURS = 24


class JobManager(models.Manager):
    def get_ready_or_none(self, queue_name, max_retries=3):
        """
        Get a job in state READY or NEW for a given queue. Supports retrying in case of database deadlock

        See https://dev.mysql.com/doc/refman/5.0/en/innodb-deadlocks.html

        "Always be prepared to re-issue a transaction if it fails due to
        deadlock. Deadlocks are not dangerous. Just try again."

        In the `except` clause, it's difficult to be more specific on the
        exception type, because it's different on different backends. MySQL,
        for example, raises a django.db.utils.InternalError for all manner of
        database-related problems. This code is more-or-less cribbed from
        django-celery, which uses a very similar approach.

        """
        retries_left = max_retries
        while True:
            try:
<<<<<<< HEAD
                return self.select_for_update().filter(queue_name=queue_name, state__in=(Job.State.READY, Job.State.NEW)).first()
=======
                return self.to_process(queue_name).first()
>>>>>>> 7cc92665
            except Exception as e:
                if retries_left == 0:
                    raise
                retries_left -= 1
                logger.warn("Caught %s when looking for a READY job, retrying %s more times", str(e), retries_left)

    def delete_old(self):
        """
        Delete all jobs older than DELETE_JOBS_AFTER_HOURS
        """
        delete_jobs_in_states = [Job.State.FAILED, Job.State.COMPLETE]
        delete_jobs_created_before = datetime.datetime.utcnow() - datetime.timedelta(hours=DELETE_JOBS_AFTER_HOURS)
        logger.info("Deleting all job in states %s created before %s", ", ".join(delete_jobs_in_states), delete_jobs_created_before.isoformat())
        Job.objects.filter(state__in=delete_jobs_in_states, created__lte=delete_jobs_created_before).delete()

    def to_process(self, queue_name):
        return self.select_for_update().filter(queue_name=queue_name, state__in=(Job.STATES.READY, Job.STATES.NEW))


class Job(models.Model):

    class State:
        NEW = 'NEW'
        READY = 'READY'
        PROCESSING = 'PROCESSING'
        FAILED = 'FAILED'
        COMPLETE = 'COMPLETE'

    STATES = [
        (State.NEW, "NEW"),
        (State.READY, "READY"),
        (State.PROCESSING, "PROCESSING"),
        (State.FAILED, "FAILED"),
        (State.COMPLETE, "COMPLETE"),
    ]

    id = UUIDField(primary_key=True, default=uuid.uuid4, editable=False)
    created = models.DateTimeField(auto_now_add=True, db_index=True)
    modified = models.DateTimeField(auto_now=True)
    name = models.CharField(max_length=100)
    state = models.CharField(max_length=20, choices=STATES, default=State.NEW, db_index=True)
    next_task = models.CharField(max_length=100, blank=True)
    workspace = JSONField(null=True)
    queue_name = models.CharField(max_length=20, default='default', db_index=True)
    priority = models.SmallIntegerField(default=0, db_index=True)

    class Meta:
        ordering = ['-priority', 'created']

    objects = JobManager()

    def save(self, *args, **kwargs):
        is_new = not Job.objects.filter(pk=self.pk).exists()

        if is_new:
            self.next_task = get_next_task_name(self.name)
            self.workspace = self.workspace or {}

            try:
                self.run_creation_hook()
            except Exception as exception:  # noqa
                logger.exception("Failed to create new job, creation hook raised an exception")
                return  # cancel the save

        return super(Job, self).save(*args, **kwargs)

    def update_next_task(self):
        self.next_task = get_next_task_name(self.name, self.next_task) or ''

    def get_failure_hook_name(self):
        return get_failure_hook_name(self.name)

    def get_creation_hook_name(self):
        return get_creation_hook_name(self.name)

    def run_creation_hook(self):
        creation_hook_name = self.get_creation_hook_name()
        if creation_hook_name:
            logger.info("Running creation hook %s for new job", creation_hook_name)
            creation_hook_function = import_string(creation_hook_name)
            creation_hook_function(self)<|MERGE_RESOLUTION|>--- conflicted
+++ resolved
@@ -39,11 +39,7 @@
         retries_left = max_retries
         while True:
             try:
-<<<<<<< HEAD
-                return self.select_for_update().filter(queue_name=queue_name, state__in=(Job.State.READY, Job.State.NEW)).first()
-=======
                 return self.to_process(queue_name).first()
->>>>>>> 7cc92665
             except Exception as e:
                 if retries_left == 0:
                     raise
@@ -60,7 +56,7 @@
         Job.objects.filter(state__in=delete_jobs_in_states, created__lte=delete_jobs_created_before).delete()
 
     def to_process(self, queue_name):
-        return self.select_for_update().filter(queue_name=queue_name, state__in=(Job.STATES.READY, Job.STATES.NEW))
+        return self.select_for_update().filter(queue_name=queue_name, state__in=(Job.State.READY, Job.State.NEW))
 
 
 class Job(models.Model):
